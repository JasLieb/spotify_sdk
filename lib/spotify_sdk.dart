import 'dart:async';
import 'dart:convert';
import 'dart:typed_data';

import 'package:flutter/services.dart';
import 'package:flutter/widgets.dart';
import 'package:logger/logger.dart';
import 'package:spotify_sdk/models/library_state.dart';
import 'package:spotify_sdk/models/player_state.dart';
import 'package:spotify_sdk/models/user_status.dart';
import 'package:spotify_sdk/models/image_uri.dart';

import 'models/capabilities.dart';
import 'models/connection_status.dart';
import 'models/crossfade_state.dart';
import 'models/player_context.dart';

class SpotifySdk {
  // method channel
  static const MethodChannel _channel = MethodChannel('spotify_sdk');
  //player event channels
  static const EventChannel _playerContextChannel =
      EventChannel("player_context_subscription");
  static const EventChannel _playerStateChannel =
      EventChannel("player_state_subscription");
  // user event channels
  static const EventChannel _userStatusChannel =
      EventChannel("user_status_subscription");
  static const EventChannel _capabilitiesChannel =
      EventChannel("capabilities_subscription");
  // connection status channel
  static const EventChannel _connectionStatusChannel =
      EventChannel("connection_status_subscription");

  // connection and auth
  static const String _methodConnectToSpotify = "connectToSpotify";
  static const String _methodGetAuthenticationToken = "getAuthenticationToken";
  static const String _methodLogoutFromSpotify = "logoutFromSpotify";
  // player api
  static const String _methodGetCrossfadeState = "getCrossfadeState";
  static const String _methodGetPlayerState = "getPlayerState";
  static const String _methodPlay = "play";
  static const String _methodPause = "pause";
  static const String _methodQueueTrack = "queueTrack";
  static const String _methodResume = "resume";
  static const String _methodSkipNext = "skipNext";
  static const String _methodSkipPrevious = "skipPrevious";
  static const String _methodSeekTo = "seekTo";
  static const String _methodSeekToRelativePosition = "seekToRelativePosition";
  static const String _methodSubscribePlayerContext = "subscribePlayerContext";
  static const String _methodSubscribePlayerState = "subscribePlayerState";
  static const String _methodSubscribeConnectionStatus = "subscribeConnectionStatus";
  static const String _methodToggleRepeat = "toggleRepeat";
  static const String _methodToggleShuffle = "toggleShuffle";
  // user api
  static const String _methodAddToLibrary = "addToLibrary";
  static const String _methodRemoveFromLibrary = "removeFromLibrary";
  static const String _methodGetCapabilities = "getCapabilities";
  static const String _methodGetLibraryState = "getLibraryState";
  // images api
  static const String _methodGetImage = "getImage";
  // params
  static const String _paramClientId = "clientId";
  static const String _paramRedirectUrl = "redirectUrl";
<<<<<<< HEAD
  static const String _paramScope = "scope";
=======
  static const String _paramPlayerName = "playerName";
>>>>>>> be28a5c7
  static const String _paramSpotifyUri = "spotifyUri";
  static const String _paramImageUri = "imageUri";
  static const String _paramImageDimension = "imageDimension";
  static const String _paramPositionedMilliseconds = "positionedMilliseconds";
  static const String _paramRelativeMilliseconds = "relativeMilliseconds";
  //logging
  static final Logger _logger = Logger();

  /// Connects to Spotify Remote, returning a [bool] for confirmation
  ///
  /// Required paramters are the [clientId] and the [redirectUrl] to authenticate with the Spotify Api
  /// Throws a [PlatformException] if connecting to the remote api failed
  /// Throws a [MissingPluginException] if the method is not implemented on the native platforms.
  static Future<bool> connectToSpotifyRemote(
      {@required String clientId, @required String redirectUrl, String playerName = 'Spotify SDK'}) async {
    try {
      return await _channel.invokeMethod(_methodConnectToSpotify,
          {_paramClientId: clientId, _paramRedirectUrl: redirectUrl, _paramPlayerName: playerName});
    } on Exception catch (e) {
      _logException(_methodConnectToSpotify, e);
      rethrow;
    }
  }

  /// Returns an authentication token as a [String].
  ///
  /// Required paramters are the [clientId] and the [redirectUrl] to authenticate with the Spotify Api.
  /// The token can be used to communicate with the web api
  /// Throws a [PlatformException] if retrieving the authentication token failed.
  /// Throws a [MissingPluginException] if the method is not implemented on the native platforms.
  static Future<String> getAuthenticationToken(
      {@required String clientId, @required String redirectUrl, @required String scope}) async {
    try {
      final String authorization = await _channel.invokeMethod(
          _methodGetAuthenticationToken,
          {_paramClientId: clientId, _paramRedirectUrl: redirectUrl, _paramScope: scope});
      return authorization;
    } on Exception catch (e) {
      _logException(_methodGetAuthenticationToken, e);
      rethrow;
    }
  }

  /// Logs the user out and disconnects the app from the users spotify account
  ///
  /// Throws a [PlatformException] if logout failed
  /// Throws a [MissingPluginException] if the method is not implemented on the native platforms.
  static Future logout() async {
    try {
      await _channel.invokeMethod(_methodLogoutFromSpotify);
    } on Exception catch (e) {
      _logException(_methodLogoutFromSpotify, e);
      rethrow;
    }
  }

  /// Gets the current [CrossfadeState]
  ///
  /// Throws a [PlatformException] getting the crossfadeState failed
  /// Throws a [MissingPluginException] if the method is not implemented on the native platforms.
  static Future<CrossfadeState> getCrossFadeState() async {
    try {
      var crossfadeStateJson =
          await _channel.invokeMethod<String>(_methodGetCrossfadeState);
      var crossfadeStateMap =
          jsonDecode(crossfadeStateJson) as Map<String, dynamic>;
      var crossfadeState = CrossfadeState.fromJson(crossfadeStateMap);
      return crossfadeState;
    } on Exception catch (e) {
      _logException(_methodGetCrossfadeState, e);
      rethrow;
    }
  }

  /// Gets the current [PlayerState]
  ///
  /// Throws a [PlatformException] getting the playerState failed
  /// Throws a [MissingPluginException] if the method is not implemented on the native platforms.
  static Future<PlayerState> getPlayerState() async {
    try {
      var playerStateJson =
          await _channel.invokeMethod<String>(_methodGetPlayerState);
      var playerStateMap = jsonDecode(playerStateJson) as Map<String, dynamic>;
      var playerState = PlayerState.fromJson(playerStateMap);
      return playerState;
    } on Exception catch (e) {
      _logException(_methodGetPlayerState, e);
      rethrow;
    }
  }

  /// Queues the given [spotifyUri]
  ///
  /// The [spotifyUri] can be an artist, album, playlist and track
  /// Throws a [PlatformException] if queing failed
  /// Throws a [MissingPluginException] if the method is not implemented on the native platforms.
  static Future queue({@required String spotifyUri}) async {
    try {
      await _channel
          .invokeMethod(_methodQueueTrack, {_paramSpotifyUri: spotifyUri});
    } on Exception catch (e) {
      _logException(_methodQueueTrack, e);
      rethrow;
    }
  }

  /// Plays the given [spotifyUri]
  ///
  /// The [spotifyUri] can be an artist, album, playlist and track
  /// Throws a [PlatformException] if playing failed
  /// Throws a [MissingPluginException] if the method is not implemented on the native platforms.
  static Future play({@required String spotifyUri}) async {
    try {
      await _channel.invokeMethod(_methodPlay, {_paramSpotifyUri: spotifyUri});
    } on Exception catch (e) {
      _logException(_methodPlay, e);
      rethrow;
    }
  }

  /// Pauses the current playing track
  ///
  /// Throws a [PlatformException] if pausing failed
  /// Throws a [MissingPluginException] if the method is not implemented on the native platforms.
  static Future pause() async {
    try {
      await _channel.invokeMethod(_methodPause);
    } on Exception catch (e) {
      _logException(_methodPause, e);
      rethrow;
    }
  }

  /// Resumes the current paused track
  ///
  /// Throws a [PlatformException] if resuming failed
  /// Throws a [MissingPluginException] if the method is not implemented on the native platforms.
  static Future resume() async {
    try {
      await _channel.invokeMethod(_methodResume);
    } on Exception catch (e) {
      _logException(_methodResume, e);
      rethrow;
    }
  }

  /// Skips to the next track
  ///
  /// Throws a [PlatformException] if skipping failed
  /// Throws a [MissingPluginException] if the method is not implemented on the native platforms.
  static Future skipNext() async {
    try {
      await _channel.invokeMethod(_methodSkipNext);
    } on Exception catch (e) {
      _logException(_methodSkipNext, e);
      rethrow;
    }
  }

  /// Skips to the previous track
  ///
  /// Throws a [PlatformException] if skipping failed
  /// Throws a [MissingPluginException] if the method is not implemented on the native platforms.
  static Future skipPrevious() async {
    try {
      await _channel.invokeMethod(_methodSkipPrevious);
    } on Exception catch (e) {
      _logException(_methodSkipPrevious, e);
      rethrow;
    }
  }

  /// Subscribes to the [PlayerContext] and returns it.
  ///
  /// Throws a [PlatformException] if this failes
  /// Throws a [MissingPluginException] if the method is not implemented on the native platforms.
  static Stream<PlayerContext> subscribePlayerContext() {
    try {
      var playerContextSubscription =
          _playerContextChannel.receiveBroadcastStream();
      return playerContextSubscription.asyncMap((playerContextJson) {
        var playerContextMap =
            jsonDecode(playerContextJson.toString()) as Map<String, dynamic>;
        return PlayerContext.fromJson(playerContextMap);
      });
    } on Exception catch (e) {
      _logException(_methodSubscribePlayerContext, e);
      rethrow;
    }
  }

  /// Subscribes to the [PlayerState] and returns it.
  ///
  /// Throws a [PlatformException] if this failes
  /// Throws a [MissingPluginException] if the method is not implemented on the native platforms.
  static Stream<PlayerState> subscribePlayerState() {
    try {
      var playerStateSubscription =
          _playerStateChannel.receiveBroadcastStream();
      return playerStateSubscription.asyncMap((playerStateJson) {
        var playerStateMap =
            jsonDecode(playerStateJson.toString()) as Map<String, dynamic>;
        return PlayerState.fromJson(playerStateMap);
      });
    } on Exception catch (e) {
      _logException(_methodSubscribePlayerState, e);
      rethrow;
    }
  }

  /// Subscribes to the [ConnectionStatus] and returns it.
  ///
  /// Throws a [PlatformException] if this failes
  /// Throws a [MissingPluginException] if the method is not implemented on the native platforms.
  static Stream<ConnectionStatus> subscribeConnectionStatus() {
    try {
      var connectionStatusSubscription =
          _connectionStatusChannel.receiveBroadcastStream();
      return connectionStatusSubscription.asyncMap((connectionStatusJson) {
        var connectionStatusMap =
            jsonDecode(connectionStatusJson.toString()) as Map<String, dynamic>;
        return ConnectionStatus.fromJson(connectionStatusMap);
      });
    } on Exception catch (e) {
      _logException(_methodSubscribeConnectionStatus, e);
      rethrow;
    }
  }

  /// Seeks the current track to the given [positionedMilliseconds]
  ///
  ///
  /// Throws a [PlatformException] if seeking failed
  /// Throws a [MissingPluginException] if the method is not implemented on the native platforms.
  static Future seekTo({@required int positionedMilliseconds}) async {
    try {
      await _channel.invokeMethod(_methodSeekTo,
          {_paramPositionedMilliseconds: positionedMilliseconds});
    } on Exception catch (e) {
      _logException(_methodSeekTo, e);
      rethrow;
    }
  }

  /// Adds the given [relativeMilliseconds] to the current playback time.
  ///
  /// This will add [relativeMilliseconds] to the current value of the playback time. This can also be negative to rewind the current track.
  /// Throws a [PlatformException] if seeking failed
  /// Throws a [MissingPluginException] if the method is not implemented on the native platforms.
  static Future seekToRelativePosition(
      {@required int relativeMilliseconds}) async {
    try {
      await _channel.invokeMethod(_methodSeekToRelativePosition,
          {_paramRelativeMilliseconds: relativeMilliseconds});
    } on Exception catch (e) {
      _logException(_methodSeekToRelativePosition, e);
      rethrow;
    }
  }

  /// Toggles shuffle
  ///
  /// Throws a [PlatformException] if toggling shuffle failed
  /// Throws a [MissingPluginException] if the method is not implemented on the native platforms.
  static Future toggleShuffle() async {
    try {
      await _channel.invokeMethod(_methodToggleShuffle);
    } on Exception catch (e) {
      _logException(_methodToggleShuffle, e);
      rethrow;
    }
  }

  /// Toggles repeat
  ///
  /// Throws a [PlatformException] if toggling repeat failed
  /// Throws a [MissingPluginException] if the method is not implemented on the native platforms.
  static Future toggleRepeat() async {
    try {
      await _channel.invokeMethod(_methodToggleRepeat);
    } on Exception catch (e) {
      _logException(_methodToggleRepeat, e);
      rethrow;
    }
  }

  /// Adds the given [spotifyUri] to the users library
  ///
  /// Throws a [PlatformException] if adding failed
  /// Throws a [MissingPluginException] if the method is not implemented on the native platforms.
  static Future addToLibrary({@required String spotifyUri}) async {
    try {
      await _channel
          .invokeMethod(_methodAddToLibrary, {_paramSpotifyUri: spotifyUri});
    } on Exception catch (e) {
      _logException(_methodAddToLibrary, e);
      rethrow;
    }
  }

  /// Removes the given [spotifyUri] from the users library
  ///
  /// Throws a [PlatformException] if adding failed
  /// Throws a [MissingPluginException] if the method is not implemented on the native platforms.
  static Future removeFromLibrary({@required String spotifyUri}) async {
    try {
      await _channel.invokeMethod(
          _methodRemoveFromLibrary, {_paramSpotifyUri: spotifyUri});
    } on Exception catch (e) {
      _logException(_methodRemoveFromLibrary, e);
      rethrow;
    }
  }

  /// Gets the [Capabilities] of the current user
  ///
  /// Throws a [PlatformException] getting the capability failed
  /// Throws a [MissingPluginException] if the method is not implemented on the native platforms.
  static Future<Capabilities> getCapabilities(
      {@required String spotifyUri}) async {
    try {
      var capabilitiesJson =
          await _channel.invokeMethod<String>(_methodGetCapabilities);
      var capabilitiesMap =
          jsonDecode(capabilitiesJson) as Map<String, dynamic>;
      return Capabilities.fromJson(capabilitiesMap);
    } on Exception catch (e) {
      _logException(_methodGetCapabilities, e);
      rethrow;
    }
  }

  /// Gets the [LibraryState] of the given [spotifyUri]
  ///
  /// Throws a [PlatformException] when getting the library state failed
  /// Throws a [MissingPluginException] if the method is not implemented on the native platforms.
  static Future<LibraryState> getLibraryState(
      {@required String spotifyUri}) async {
    try {
      var libraryStateJson = await _channel.invokeMethod<String>(
          _methodGetLibraryState, {_paramSpotifyUri: spotifyUri});
      var libraryStateMap =
          jsonDecode(libraryStateJson) as Map<String, dynamic>;
      return LibraryState.fromJson(libraryStateMap);
    } on Exception catch (e) {
      _logException(_methodGetLibraryState, e);
      rethrow;
    }
  }

  /// Subscribes to the [Capabilities] of the current user
  ///
  /// Throws a [PlatformException] getting the capability failed
  /// Throws a [MissingPluginException] if the method is not implemented on the native platforms.
  static Stream<Capabilities> subscribeCapabilities() {
    try {
      var capabilitiesSubscription =
          _capabilitiesChannel.receiveBroadcastStream();
      return capabilitiesSubscription.asyncMap((capabilitiesJson) {
        var capabilitiesMap =
            jsonDecode(capabilitiesJson.toString()) as Map<String, dynamic>;
        return Capabilities.fromJson(capabilitiesMap);
      });
    } on Exception catch (e) {
      _logException(_methodSubscribePlayerContext, e);
      rethrow;
    }
  }

  /// Subscribes to the [UserStatus]
  ///
  /// Throws a [PlatformException] when getting the userStatus failed
  /// Throws a [MissingPluginException] if the method is not implemented on the native platforms.
  static Stream<UserStatus> subscribeUserStatus() {
    try {
      var userStatusSubscription = _userStatusChannel.receiveBroadcastStream();
      return userStatusSubscription.asyncMap((userStatusJson) {
        var userStatusMap =
            jsonDecode(userStatusJson.toString()) as Map<String, dynamic>;
        return UserStatus.fromJson(userStatusMap);
      });
    } on Exception catch (e) {
      _logException(_methodSubscribePlayerContext, e);
      rethrow;
    }
  }

  /// Gets an image from a specified [imageUri]
  ///
  /// The size of the image can be controlled via the [dimension]. If no [dimension] is given the default value of [ImageDimension.medium] will be used
  /// Throws a [PlatformException] if adding failed
  /// Throws a [MissingPluginException] if the method is not implemented on the native platforms.
  static Future<Uint8List> getImage(
      {@required ImageUri imageUri,
      ImageDimension dimension = ImageDimension.medium}) async {
    try {
      return _channel.invokeMethod(_methodGetImage, {
        _paramImageUri: imageUri.raw,
        _paramImageDimension: dimension.value
      });
    } on Exception catch (e) {
      _logException(_methodGetImage, e);
      rethrow;
    }
  }

  static void _logException(String method, Exception e) {
    if (e is PlatformException) {
      var message = e.message;
      message += e.details != null ? "\n${e.details}" : "";
      _logger.i('$method failed with: $message');
    } else if (e is MissingPluginException) {
      _logger.i('$method not implemented');
    } else {
      _logger.i('$method throws unhandled exception: ${e.toString()}');
    }
  }
}

enum ImageDimension { large, medium, small, x_small, thumbnail }

extension ImageDimensionExtension on ImageDimension {
  static const values = {
    ImageDimension.large: 720,
    ImageDimension.medium: 480,
    ImageDimension.small: 360,
    ImageDimension.x_small: 240,
    ImageDimension.thumbnail: 144,
  };

  int get value => values[this];
}<|MERGE_RESOLUTION|>--- conflicted
+++ resolved
@@ -62,11 +62,8 @@
   // params
   static const String _paramClientId = "clientId";
   static const String _paramRedirectUrl = "redirectUrl";
-<<<<<<< HEAD
   static const String _paramScope = "scope";
-=======
   static const String _paramPlayerName = "playerName";
->>>>>>> be28a5c7
   static const String _paramSpotifyUri = "spotifyUri";
   static const String _paramImageUri = "imageUri";
   static const String _paramImageDimension = "imageDimension";
